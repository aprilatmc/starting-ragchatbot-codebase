import os
<<<<<<< HEAD
import sys
from unittest.mock import MagicMock, Mock, patch

import pytest
=======
import tempfile
from typing import AsyncGenerator
from fastapi.testclient import TestClient
from httpx import AsyncClient
>>>>>>> e958d0ab

# Add backend directory to Python path so we can import modules
backend_path = os.path.dirname(os.path.abspath(__file__)).replace("/tests", "")
sys.path.insert(0, backend_path)

from config import Config
from models import Course, CourseChunk, Lesson
from vector_store import SearchResults


@pytest.fixture
def mock_config():
    """Mock configuration for tests"""
    config = Mock(spec=Config)
    config.ANTHROPIC_API_KEY = "test_key"
    config.ANTHROPIC_MODEL = "claude-sonnet-4-20250514"
    config.EMBEDDING_MODEL = "all-MiniLM-L6-v2"
    config.CHUNK_SIZE = 800
    config.CHUNK_OVERLAP = 100
    config.MAX_RESULTS = 5
    config.MAX_HISTORY = 2
    config.CHROMA_PATH = "./test_chroma_db"
    return config


@pytest.fixture
def sample_course():
    """Sample course for testing"""
    return Course(
        title="Introduction to Machine Learning",
        instructor="Dr. Smith",
        course_link="https://example.com/ml-course",
        lessons=[
            Lesson(
                lesson_number=1,
                title="What is ML?",
                lesson_link="https://example.com/ml-course/lesson1",
            ),
            Lesson(
                lesson_number=2,
                title="Types of ML",
                lesson_link="https://example.com/ml-course/lesson2",
            ),
            Lesson(
                lesson_number=3,
                title="Linear Regression",
                lesson_link="https://example.com/ml-course/lesson3",
            ),
        ],
    )


@pytest.fixture
def sample_course_chunks(sample_course):
    """Sample course chunks for testing"""
    return [
        CourseChunk(
            content="Machine learning is a method of data analysis that automates analytical model building.",
            course_title=sample_course.title,
            lesson_number=1,
            chunk_index=0,
        ),
        CourseChunk(
            content="It is a branch of artificial intelligence (AI) based on the idea that systems can learn from data.",
            course_title=sample_course.title,
            lesson_number=1,
            chunk_index=1,
        ),
        CourseChunk(
            content="There are three main types of machine learning: supervised, unsupervised, and reinforcement learning.",
            course_title=sample_course.title,
            lesson_number=2,
            chunk_index=2,
        ),
    ]


@pytest.fixture
def sample_search_results():
    """Sample search results for testing"""
    return SearchResults(
        documents=[
            "Machine learning is a method of data analysis that automates analytical model building.",
            "It is a branch of artificial intelligence (AI) based on the idea that systems can learn from data.",
        ],
        metadata=[
            {"course_title": "Introduction to Machine Learning", "lesson_number": 1},
            {"course_title": "Introduction to Machine Learning", "lesson_number": 1},
        ],
        distances=[0.1, 0.2],
    )


@pytest.fixture
def empty_search_results():
    """Empty search results for testing"""
    return SearchResults(documents=[], metadata=[], distances=[])


@pytest.fixture
def error_search_results():
    """Error search results for testing"""
    return SearchResults.empty("Search error occurred")


@pytest.fixture
def mock_vector_store():
    """Mock vector store for testing"""
    mock_store = Mock()
    mock_store.search.return_value = SearchResults(
        documents=["Test content"],
        metadata=[{"course_title": "Test Course", "lesson_number": 1}],
        distances=[0.1],
    )
    mock_store.get_lesson_link.return_value = "https://example.com/test/lesson1"
    mock_store.get_course_link.return_value = "https://example.com/test"
    return mock_store


@pytest.fixture
def mock_anthropic_client():
    """Mock Anthropic client for testing"""
    mock_client = Mock()
    mock_response = Mock()
    mock_response.content = [Mock(text="Test response")]
    mock_response.stop_reason = "end_turn"
    mock_client.messages.create.return_value = mock_response
    return mock_client


@pytest.fixture
def mock_tool_use_response():
    """Mock tool use response from Anthropic"""
    mock_response = Mock()
    mock_response.stop_reason = "tool_use"

    # Mock tool use content block
    mock_tool_block = Mock()
    mock_tool_block.type = "tool_use"
    mock_tool_block.name = "search_course_content"
    mock_tool_block.input = {"query": "test query"}
    mock_tool_block.id = "tool_use_123"

    mock_response.content = [mock_tool_block]
    return mock_response


@pytest.fixture
def mock_final_response():
    """Mock final response after tool execution"""
    mock_response = Mock()
    mock_response.content = [Mock(text="Here's what I found about test query...")]
<<<<<<< HEAD
    return mock_response

=======
    return mock_response


# API Testing Fixtures

@pytest.fixture
def temp_frontend_dir():
    """Create a temporary frontend directory for testing"""
    with tempfile.TemporaryDirectory() as temp_dir:
        # Create basic files to avoid static file mounting errors
        frontend_path = os.path.join(temp_dir, "frontend")
        os.makedirs(frontend_path)
        
        # Create a basic index.html
        with open(os.path.join(frontend_path, "index.html"), "w") as f:
            f.write("<html><body>Test Frontend</body></html>")
            
        yield frontend_path


@pytest.fixture
def test_app(temp_frontend_dir):
    """Create a test FastAPI app instance"""
    from fastapi import FastAPI, HTTPException
    from fastapi.middleware.cors import CORSMiddleware
    from fastapi.staticfiles import StaticFiles
    from pydantic import BaseModel
    from typing import List, Optional, Union, Dict, Any
    
    # Define models inline to avoid importing from app.py (which mounts static files)
    class QueryRequest(BaseModel):
        """Request model for course queries"""
        query: str
        session_id: Optional[str] = None

    class QueryResponse(BaseModel):
        """Response model for course queries"""
        answer: str
        sources: List[Union[str, Dict[str, Any]]]
        session_id: str

    class CourseStats(BaseModel):
        """Response model for course statistics"""
        total_courses: int
        course_titles: List[str]
    
    # Create test app without mounting problematic static files in production
    test_app = FastAPI(title="Test RAG System")
    
    # Add CORS middleware
    test_app.add_middleware(
        CORSMiddleware,
        allow_origins=["*"],
        allow_credentials=True,
        allow_methods=["*"],
        allow_headers=["*"],
    )
    
    # Mock RAG system for testing
    mock_rag_system = Mock()
    
    @test_app.post("/api/query", response_model=QueryResponse)
    async def query_documents(request: QueryRequest):
        """Test endpoint for document queries"""
        try:
            session_id = request.session_id or "test_session"
            answer, sources = mock_rag_system.query(request.query, session_id)
            
            return QueryResponse(
                answer=answer,
                sources=sources,
                session_id=session_id
            )
        except Exception as e:
            raise HTTPException(status_code=500, detail=str(e))

    @test_app.get("/api/courses", response_model=CourseStats)
    async def get_course_stats():
        """Test endpoint for course statistics"""
        try:
            analytics = mock_rag_system.get_course_analytics()
            return CourseStats(
                total_courses=analytics["total_courses"],
                course_titles=analytics["course_titles"]
            )
        except Exception as e:
            raise HTTPException(status_code=500, detail=str(e))

    @test_app.get("/")
    async def root():
        """Test root endpoint"""
        return {"message": "RAG System API"}
    
    # Store mock for access in tests
    test_app.state.mock_rag_system = mock_rag_system
    
    return test_app


@pytest.fixture
def test_client(test_app):
    """Create a test client for synchronous testing"""
    return TestClient(test_app)


@pytest.fixture
async def async_test_client(test_app) -> AsyncGenerator[AsyncClient, None]:
    """Create an async test client for async testing"""
    from httpx import ASGITransport
    transport = ASGITransport(app=test_app)
    async with AsyncClient(transport=transport, base_url="http://test") as client:
        yield client


@pytest.fixture
def mock_rag_system(test_app):
    """Access the mock RAG system from the test app"""
    return test_app.state.mock_rag_system


@pytest.fixture
def sample_query_request():
    """Sample query request for testing"""
    return {
        "query": "What is machine learning?",
        "session_id": "test_session_123"
    }


@pytest.fixture
def sample_query_response():
    """Sample query response for testing"""
    return {
        "answer": "Machine learning is a subset of artificial intelligence...",
        "sources": [
            {"text": "ML Course - Introduction", "link": "http://example.com/ml/intro"},
            {"text": "ML Course - Fundamentals", "link": "http://example.com/ml/fundamentals"}
        ],
        "session_id": "test_session_123"
    }


@pytest.fixture
def sample_course_analytics():
    """Sample course analytics for testing"""
    return {
        "total_courses": 3,
        "course_titles": [
            "Introduction to Machine Learning",
            "Advanced Python Programming", 
            "Data Structures and Algorithms"
        ]
    }
>>>>>>> e958d0ab
<|MERGE_RESOLUTION|>--- conflicted
+++ resolved
@@ -1,322 +1,314 @@
-import os
-<<<<<<< HEAD
-import sys
-from unittest.mock import MagicMock, Mock, patch
-
-import pytest
-=======
-import tempfile
-from typing import AsyncGenerator
-from fastapi.testclient import TestClient
-from httpx import AsyncClient
->>>>>>> e958d0ab
-
-# Add backend directory to Python path so we can import modules
-backend_path = os.path.dirname(os.path.abspath(__file__)).replace("/tests", "")
-sys.path.insert(0, backend_path)
-
-from config import Config
-from models import Course, CourseChunk, Lesson
-from vector_store import SearchResults
-
-
-@pytest.fixture
-def mock_config():
-    """Mock configuration for tests"""
-    config = Mock(spec=Config)
-    config.ANTHROPIC_API_KEY = "test_key"
-    config.ANTHROPIC_MODEL = "claude-sonnet-4-20250514"
-    config.EMBEDDING_MODEL = "all-MiniLM-L6-v2"
-    config.CHUNK_SIZE = 800
-    config.CHUNK_OVERLAP = 100
-    config.MAX_RESULTS = 5
-    config.MAX_HISTORY = 2
-    config.CHROMA_PATH = "./test_chroma_db"
-    return config
-
-
-@pytest.fixture
-def sample_course():
-    """Sample course for testing"""
-    return Course(
-        title="Introduction to Machine Learning",
-        instructor="Dr. Smith",
-        course_link="https://example.com/ml-course",
-        lessons=[
-            Lesson(
-                lesson_number=1,
-                title="What is ML?",
-                lesson_link="https://example.com/ml-course/lesson1",
-            ),
-            Lesson(
-                lesson_number=2,
-                title="Types of ML",
-                lesson_link="https://example.com/ml-course/lesson2",
-            ),
-            Lesson(
-                lesson_number=3,
-                title="Linear Regression",
-                lesson_link="https://example.com/ml-course/lesson3",
-            ),
-        ],
-    )
-
-
-@pytest.fixture
-def sample_course_chunks(sample_course):
-    """Sample course chunks for testing"""
-    return [
-        CourseChunk(
-            content="Machine learning is a method of data analysis that automates analytical model building.",
-            course_title=sample_course.title,
-            lesson_number=1,
-            chunk_index=0,
-        ),
-        CourseChunk(
-            content="It is a branch of artificial intelligence (AI) based on the idea that systems can learn from data.",
-            course_title=sample_course.title,
-            lesson_number=1,
-            chunk_index=1,
-        ),
-        CourseChunk(
-            content="There are three main types of machine learning: supervised, unsupervised, and reinforcement learning.",
-            course_title=sample_course.title,
-            lesson_number=2,
-            chunk_index=2,
-        ),
-    ]
-
-
-@pytest.fixture
-def sample_search_results():
-    """Sample search results for testing"""
-    return SearchResults(
-        documents=[
-            "Machine learning is a method of data analysis that automates analytical model building.",
-            "It is a branch of artificial intelligence (AI) based on the idea that systems can learn from data.",
-        ],
-        metadata=[
-            {"course_title": "Introduction to Machine Learning", "lesson_number": 1},
-            {"course_title": "Introduction to Machine Learning", "lesson_number": 1},
-        ],
-        distances=[0.1, 0.2],
-    )
-
-
-@pytest.fixture
-def empty_search_results():
-    """Empty search results for testing"""
-    return SearchResults(documents=[], metadata=[], distances=[])
-
-
-@pytest.fixture
-def error_search_results():
-    """Error search results for testing"""
-    return SearchResults.empty("Search error occurred")
-
-
-@pytest.fixture
-def mock_vector_store():
-    """Mock vector store for testing"""
-    mock_store = Mock()
-    mock_store.search.return_value = SearchResults(
-        documents=["Test content"],
-        metadata=[{"course_title": "Test Course", "lesson_number": 1}],
-        distances=[0.1],
-    )
-    mock_store.get_lesson_link.return_value = "https://example.com/test/lesson1"
-    mock_store.get_course_link.return_value = "https://example.com/test"
-    return mock_store
-
-
-@pytest.fixture
-def mock_anthropic_client():
-    """Mock Anthropic client for testing"""
-    mock_client = Mock()
-    mock_response = Mock()
-    mock_response.content = [Mock(text="Test response")]
-    mock_response.stop_reason = "end_turn"
-    mock_client.messages.create.return_value = mock_response
-    return mock_client
-
-
-@pytest.fixture
-def mock_tool_use_response():
-    """Mock tool use response from Anthropic"""
-    mock_response = Mock()
-    mock_response.stop_reason = "tool_use"
-
-    # Mock tool use content block
-    mock_tool_block = Mock()
-    mock_tool_block.type = "tool_use"
-    mock_tool_block.name = "search_course_content"
-    mock_tool_block.input = {"query": "test query"}
-    mock_tool_block.id = "tool_use_123"
-
-    mock_response.content = [mock_tool_block]
-    return mock_response
-
-
-@pytest.fixture
-def mock_final_response():
-    """Mock final response after tool execution"""
-    mock_response = Mock()
-    mock_response.content = [Mock(text="Here's what I found about test query...")]
-<<<<<<< HEAD
-    return mock_response
-
-=======
-    return mock_response
-
-
-# API Testing Fixtures
-
-@pytest.fixture
-def temp_frontend_dir():
-    """Create a temporary frontend directory for testing"""
-    with tempfile.TemporaryDirectory() as temp_dir:
-        # Create basic files to avoid static file mounting errors
-        frontend_path = os.path.join(temp_dir, "frontend")
-        os.makedirs(frontend_path)
-        
-        # Create a basic index.html
-        with open(os.path.join(frontend_path, "index.html"), "w") as f:
-            f.write("<html><body>Test Frontend</body></html>")
-            
-        yield frontend_path
-
-
-@pytest.fixture
-def test_app(temp_frontend_dir):
-    """Create a test FastAPI app instance"""
-    from fastapi import FastAPI, HTTPException
-    from fastapi.middleware.cors import CORSMiddleware
-    from fastapi.staticfiles import StaticFiles
-    from pydantic import BaseModel
-    from typing import List, Optional, Union, Dict, Any
-    
-    # Define models inline to avoid importing from app.py (which mounts static files)
-    class QueryRequest(BaseModel):
-        """Request model for course queries"""
-        query: str
-        session_id: Optional[str] = None
-
-    class QueryResponse(BaseModel):
-        """Response model for course queries"""
-        answer: str
-        sources: List[Union[str, Dict[str, Any]]]
-        session_id: str
-
-    class CourseStats(BaseModel):
-        """Response model for course statistics"""
-        total_courses: int
-        course_titles: List[str]
-    
-    # Create test app without mounting problematic static files in production
-    test_app = FastAPI(title="Test RAG System")
-    
-    # Add CORS middleware
-    test_app.add_middleware(
-        CORSMiddleware,
-        allow_origins=["*"],
-        allow_credentials=True,
-        allow_methods=["*"],
-        allow_headers=["*"],
-    )
-    
-    # Mock RAG system for testing
-    mock_rag_system = Mock()
-    
-    @test_app.post("/api/query", response_model=QueryResponse)
-    async def query_documents(request: QueryRequest):
-        """Test endpoint for document queries"""
-        try:
-            session_id = request.session_id or "test_session"
-            answer, sources = mock_rag_system.query(request.query, session_id)
-            
-            return QueryResponse(
-                answer=answer,
-                sources=sources,
-                session_id=session_id
-            )
-        except Exception as e:
-            raise HTTPException(status_code=500, detail=str(e))
-
-    @test_app.get("/api/courses", response_model=CourseStats)
-    async def get_course_stats():
-        """Test endpoint for course statistics"""
-        try:
-            analytics = mock_rag_system.get_course_analytics()
-            return CourseStats(
-                total_courses=analytics["total_courses"],
-                course_titles=analytics["course_titles"]
-            )
-        except Exception as e:
-            raise HTTPException(status_code=500, detail=str(e))
-
-    @test_app.get("/")
-    async def root():
-        """Test root endpoint"""
-        return {"message": "RAG System API"}
-    
-    # Store mock for access in tests
-    test_app.state.mock_rag_system = mock_rag_system
-    
-    return test_app
-
-
-@pytest.fixture
-def test_client(test_app):
-    """Create a test client for synchronous testing"""
-    return TestClient(test_app)
-
-
-@pytest.fixture
-async def async_test_client(test_app) -> AsyncGenerator[AsyncClient, None]:
-    """Create an async test client for async testing"""
-    from httpx import ASGITransport
-    transport = ASGITransport(app=test_app)
-    async with AsyncClient(transport=transport, base_url="http://test") as client:
-        yield client
-
-
-@pytest.fixture
-def mock_rag_system(test_app):
-    """Access the mock RAG system from the test app"""
-    return test_app.state.mock_rag_system
-
-
-@pytest.fixture
-def sample_query_request():
-    """Sample query request for testing"""
-    return {
-        "query": "What is machine learning?",
-        "session_id": "test_session_123"
-    }
-
-
-@pytest.fixture
-def sample_query_response():
-    """Sample query response for testing"""
-    return {
-        "answer": "Machine learning is a subset of artificial intelligence...",
-        "sources": [
-            {"text": "ML Course - Introduction", "link": "http://example.com/ml/intro"},
-            {"text": "ML Course - Fundamentals", "link": "http://example.com/ml/fundamentals"}
-        ],
-        "session_id": "test_session_123"
-    }
-
-
-@pytest.fixture
-def sample_course_analytics():
-    """Sample course analytics for testing"""
-    return {
-        "total_courses": 3,
-        "course_titles": [
-            "Introduction to Machine Learning",
-            "Advanced Python Programming", 
-            "Data Structures and Algorithms"
-        ]
-    }
->>>>>>> e958d0ab
+import os
+import sys
+import tempfile
+from typing import AsyncGenerator
+from unittest.mock import MagicMock, Mock, patch
+
+import pytest
+from fastapi.testclient import TestClient
+from httpx import AsyncClient
+
+# Add backend directory to Python path so we can import modules
+backend_path = os.path.dirname(os.path.abspath(__file__)).replace("/tests", "")
+sys.path.insert(0, backend_path)
+
+from config import Config
+from models import Course, CourseChunk, Lesson
+from vector_store import SearchResults
+
+
+@pytest.fixture
+def mock_config():
+    """Mock configuration for tests"""
+    config = Mock(spec=Config)
+    config.ANTHROPIC_API_KEY = "test_key"
+    config.ANTHROPIC_MODEL = "claude-sonnet-4-20250514"
+    config.EMBEDDING_MODEL = "all-MiniLM-L6-v2"
+    config.CHUNK_SIZE = 800
+    config.CHUNK_OVERLAP = 100
+    config.MAX_RESULTS = 5
+    config.MAX_HISTORY = 2
+    config.CHROMA_PATH = "./test_chroma_db"
+    return config
+
+
+@pytest.fixture
+def sample_course():
+    """Sample course for testing"""
+    return Course(
+        title="Introduction to Machine Learning",
+        instructor="Dr. Smith",
+        course_link="https://example.com/ml-course",
+        lessons=[
+            Lesson(
+                lesson_number=1,
+                title="What is ML?",
+                lesson_link="https://example.com/ml-course/lesson1",
+            ),
+            Lesson(
+                lesson_number=2,
+                title="Types of ML",
+                lesson_link="https://example.com/ml-course/lesson2",
+            ),
+            Lesson(
+                lesson_number=3,
+                title="Linear Regression",
+                lesson_link="https://example.com/ml-course/lesson3",
+            ),
+        ],
+    )
+
+
+@pytest.fixture
+def sample_course_chunks(sample_course):
+    """Sample course chunks for testing"""
+    return [
+        CourseChunk(
+            content="Machine learning is a method of data analysis that automates analytical model building.",
+            course_title=sample_course.title,
+            lesson_number=1,
+            chunk_index=0,
+        ),
+        CourseChunk(
+            content="It is a branch of artificial intelligence (AI) based on the idea that systems can learn from data.",
+            course_title=sample_course.title,
+            lesson_number=1,
+            chunk_index=1,
+        ),
+        CourseChunk(
+            content="There are three main types of machine learning: supervised, unsupervised, and reinforcement learning.",
+            course_title=sample_course.title,
+            lesson_number=2,
+            chunk_index=2,
+        ),
+    ]
+
+
+@pytest.fixture
+def sample_search_results():
+    """Sample search results for testing"""
+    return SearchResults(
+        documents=[
+            "Machine learning is a method of data analysis that automates analytical model building.",
+            "It is a branch of artificial intelligence (AI) based on the idea that systems can learn from data.",
+        ],
+        metadata=[
+            {"course_title": "Introduction to Machine Learning", "lesson_number": 1},
+            {"course_title": "Introduction to Machine Learning", "lesson_number": 1},
+        ],
+        distances=[0.1, 0.2],
+    )
+
+
+@pytest.fixture
+def empty_search_results():
+    """Empty search results for testing"""
+    return SearchResults(documents=[], metadata=[], distances=[])
+
+
+@pytest.fixture
+def error_search_results():
+    """Error search results for testing"""
+    return SearchResults.empty("Search error occurred")
+
+
+@pytest.fixture
+def mock_vector_store():
+    """Mock vector store for testing"""
+    mock_store = Mock()
+    mock_store.search.return_value = SearchResults(
+        documents=["Test content"],
+        metadata=[{"course_title": "Test Course", "lesson_number": 1}],
+        distances=[0.1],
+    )
+    mock_store.get_lesson_link.return_value = "https://example.com/test/lesson1"
+    mock_store.get_course_link.return_value = "https://example.com/test"
+    return mock_store
+
+
+@pytest.fixture
+def mock_anthropic_client():
+    """Mock Anthropic client for testing"""
+    mock_client = Mock()
+    mock_response = Mock()
+    mock_response.content = [Mock(text="Test response")]
+    mock_response.stop_reason = "end_turn"
+    mock_client.messages.create.return_value = mock_response
+    return mock_client
+
+
+@pytest.fixture
+def mock_tool_use_response():
+    """Mock tool use response from Anthropic"""
+    mock_response = Mock()
+    mock_response.stop_reason = "tool_use"
+
+    # Mock tool use content block
+    mock_tool_block = Mock()
+    mock_tool_block.type = "tool_use"
+    mock_tool_block.name = "search_course_content"
+    mock_tool_block.input = {"query": "test query"}
+    mock_tool_block.id = "tool_use_123"
+
+    mock_response.content = [mock_tool_block]
+    return mock_response
+
+
+@pytest.fixture
+def mock_final_response():
+    """Mock final response after tool execution"""
+    mock_response = Mock()
+    mock_response.content = [Mock(text="Here's what I found about test query...")]
+    return mock_response
+
+
+# API Testing Fixtures
+
+@pytest.fixture
+def temp_frontend_dir():
+    """Create a temporary frontend directory for testing"""
+    with tempfile.TemporaryDirectory() as temp_dir:
+        # Create basic files to avoid static file mounting errors
+        frontend_path = os.path.join(temp_dir, "frontend")
+        os.makedirs(frontend_path)
+        
+        # Create a basic index.html
+        with open(os.path.join(frontend_path, "index.html"), "w") as f:
+            f.write("<html><body>Test Frontend</body></html>")
+            
+        yield frontend_path
+
+
+@pytest.fixture
+def test_app(temp_frontend_dir):
+    """Create a test FastAPI app instance"""
+    from fastapi import FastAPI, HTTPException
+    from fastapi.middleware.cors import CORSMiddleware
+    from fastapi.staticfiles import StaticFiles
+    from pydantic import BaseModel
+    from typing import List, Optional, Union, Dict, Any
+    
+    # Define models inline to avoid importing from app.py (which mounts static files)
+    class QueryRequest(BaseModel):
+        """Request model for course queries"""
+        query: str
+        session_id: Optional[str] = None
+
+    class QueryResponse(BaseModel):
+        """Response model for course queries"""
+        answer: str
+        sources: List[Union[str, Dict[str, Any]]]
+        session_id: str
+
+    class CourseStats(BaseModel):
+        """Response model for course statistics"""
+        total_courses: int
+        course_titles: List[str]
+    
+    # Create test app without mounting problematic static files in production
+    test_app = FastAPI(title="Test RAG System")
+    
+    # Add CORS middleware
+    test_app.add_middleware(
+        CORSMiddleware,
+        allow_origins=["*"],
+        allow_credentials=True,
+        allow_methods=["*"],
+        allow_headers=["*"],
+    )
+    
+    # Mock RAG system for testing
+    mock_rag_system = Mock()
+    
+    @test_app.post("/api/query", response_model=QueryResponse)
+    async def query_documents(request: QueryRequest):
+        """Test endpoint for document queries"""
+        try:
+            session_id = request.session_id or "test_session"
+            answer, sources = mock_rag_system.query(request.query, session_id)
+            
+            return QueryResponse(
+                answer=answer,
+                sources=sources,
+                session_id=session_id
+            )
+        except Exception as e:
+            raise HTTPException(status_code=500, detail=str(e))
+
+    @test_app.get("/api/courses", response_model=CourseStats)
+    async def get_course_stats():
+        """Test endpoint for course statistics"""
+        try:
+            analytics = mock_rag_system.get_course_analytics()
+            return CourseStats(
+                total_courses=analytics["total_courses"],
+                course_titles=analytics["course_titles"]
+            )
+        except Exception as e:
+            raise HTTPException(status_code=500, detail=str(e))
+
+    @test_app.get("/")
+    async def root():
+        """Test root endpoint"""
+        return {"message": "RAG System API"}
+    
+    # Store mock for access in tests
+    test_app.state.mock_rag_system = mock_rag_system
+    
+    return test_app
+
+
+@pytest.fixture
+def test_client(test_app):
+    """Create a test client for synchronous testing"""
+    return TestClient(test_app)
+
+
+@pytest.fixture
+async def async_test_client(test_app) -> AsyncGenerator[AsyncClient, None]:
+    """Create an async test client for async testing"""
+    from httpx import ASGITransport
+    transport = ASGITransport(app=test_app)
+    async with AsyncClient(transport=transport, base_url="http://test") as client:
+        yield client
+
+
+@pytest.fixture
+def mock_rag_system(test_app):
+    """Access the mock RAG system from the test app"""
+    return test_app.state.mock_rag_system
+
+
+@pytest.fixture
+def sample_query_request():
+    """Sample query request for testing"""
+    return {
+        "query": "What is machine learning?",
+        "session_id": "test_session_123"
+    }
+
+
+@pytest.fixture
+def sample_query_response():
+    """Sample query response for testing"""
+    return {
+        "answer": "Machine learning is a subset of artificial intelligence...",
+        "sources": [
+            {"text": "ML Course - Introduction", "link": "http://example.com/ml/intro"},
+            {"text": "ML Course - Fundamentals", "link": "http://example.com/ml/fundamentals"}
+        ],
+        "session_id": "test_session_123"
+    }
+
+
+@pytest.fixture
+def sample_course_analytics():
+    """Sample course analytics for testing"""
+    return {
+        "total_courses": 3,
+        "course_titles": [
+            "Introduction to Machine Learning",
+            "Advanced Python Programming", 
+            "Data Structures and Algorithms"
+        ]
+    }